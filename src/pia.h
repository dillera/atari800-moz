--- conflicted
+++ resolved
@@ -31,10 +31,6 @@
 /* Set PROCEED (CA1) and INTERRUPT (CB1) pin values */
 void PIA_SetCA1(int value);
 void PIA_SetCB1(int value);
-<<<<<<< HEAD
-static void update_PIA_IRQ(void);
-=======
 void update_PIA_IRQ(void);
->>>>>>> 98ca3bda
 
 #endif /* PIA_H_ */